# Eclipse
.classpath
.project
.settings/

# Intellij
.idea/
out/
*.iml
*.iws
*/out/

# Mac
.DS_Store

# Maven
log/
target/

# Gradle
.gradle/
<<<<<<< HEAD
build/
=======
/build/
/*/build/
>>>>>>> e8f2935d
<|MERGE_RESOLUTION|>--- conflicted
+++ resolved
@@ -19,9 +19,5 @@
 
 # Gradle
 .gradle/
-<<<<<<< HEAD
-build/
-=======
 /build/
-/*/build/
->>>>>>> e8f2935d
+/*/build/